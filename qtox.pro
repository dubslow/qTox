#-------------------------------------------------
#
# Project created by QtCreator 2014-06-22T14:07:35
#
#-------------------------------------------------


#    Copyright (C) 2014 by Project Tox <https://tox.im>
#
#    This file is part of qTox, a Qt-based graphical interface for Tox.
#
#    This program is libre software: you can redistribute it and/or modify
#    it under the terms of the GNU General Public License as published by
#    the Free Software Foundation, either version 3 of the License, or
#    (at your option) any later version.
#    This program is distributed in the hope that it will be useful,
#    but WITHOUT ANY WARRANTY; without even the implied warranty of
#    MERCHANTABILITY or FITNESS FOR A PARTICULAR PURPOSE.
#
#    See the COPYING file for more details.


QT       += core gui network xml opengl sql
greaterThan(QT_MAJOR_VERSION, 4): QT += widgets

TARGET    = qtox
TEMPLATE  = app
FORMS    += \
    src/mainwindow.ui \
    src/widget/form/settings/generalsettings.ui \
    src/widget/form/settings/avsettings.ui \
    src/widget/form/settings/identitysettings.ui \
    src/widget/form/settings/privacysettings.ui \
    src/widget/form/loadhistorydialog.ui
    
CONFIG   += c++11

TRANSLATIONS = translations/de.ts \
               translations/fr.ts \
               translations/it.ts \
               translations/ru.ts \
               translations/pirate.ts \
               translations/pl.ts \
               translations/fi.ts \
               translations/mannol.ts \
               translations/uk.ts

RESOURCES += res.qrc

contains(JENKINS,YES) {
	INCLUDEPATH += ./libs/include/
} else {
	INCLUDEPATH += libs/include
}

# Rules for Windows, Mac OSX, and Linux
win32 {
    LIBS += -liphlpapi -L$$PWD/libs/lib -ltoxav -ltoxcore -ltoxencryptsave -lvpx -lpthread
    LIBS += -L$$PWD/libs/lib -lopencv_core248 -lopencv_highgui248 -lopencv_imgproc248 -lOpenAL32 -lopus
    LIBS += -lz -lopengl32 -lole32 -loleaut32 -luuid -lvfw32 -ljpeg -ltiff -lpng -ljasper -lIlmImf -lHalf -lws2_32
} else {
    macx {
        LIBS += -L$$PWD/libs/lib/ -ltoxcore -ltoxav -ltoxencryptsave -lsodium -lvpx -framework OpenAL -lopencv_core -lopencv_highgui
    } else {
        # If we're building a package, static link libtox[core,av] and libsodium, since they are not provided by any package
        contains(STATICPKG, YES) {
            target.path = /usr/bin
            INSTALLS += target
            LIBS += -L$$PWD/libs/lib/ -lopus -lvpx -lopenal -Wl,-Bstatic -ltoxcore -ltoxav -ltoxencryptsave -lsodium -lopencv_highgui -lopencv_imgproc -lopencv_core -lz -Wl,-Bdynamic
	    LIBS += -Wl,-Bstatic -ljpeg -ltiff -lpng -ljasper -lIlmImf -lIlmThread -lIex -ldc1394 -lraw1394 -lHalf -lz -llzma -ljbig
	    LIBS += -Wl,-Bdynamic -ltbb -lv4l1 -lv4l2 -lgnutls -lrtmp -lgnutls -lavformat -lavcodec -lavutil -lavfilter -lswscale -lusb-1.0

        } else {
<<<<<<< HEAD
            LIBS += -L$$PWD/libs/lib/ -ltoxcore -ltoxencryptsave -ltoxav -lvpx -lopenal -lopencv_core -lopencv_highgui -lopencv_imgproc
        }

        contains(JENKINS, YES) {
            LIBS = ./libs/lib/libtoxav.a ./libs/lib/libtoxencryptsave.a ./libs/lib/libvpx.a ./libs/lib/libopus.a ./libs/lib/libtoxcore.a ./libs/lib/libsodium.a -lopencv_core -lopencv_highgui -lopenal
=======
            LIBS += -L$$PWD/libs/lib/ -ltoxcore -ltoxav -ltoxencryptsave -lvpx -lopenal -lopencv_core -lopencv_highgui -lopencv_imgproc
        }

        contains(JENKINS, YES) {
            LIBS = ./libs/lib/libtoxav.a ./libs/lib/libvpx.a ./libs/lib/libopus.a ./libs/lib/libtoxcore.a ./libs/lib/libsodium.a ./libs/lib/libtoxencryptsave.a -lopencv_core -lopencv_highgui -lopenal
>>>>>>> 18d1ee9f
        }
    }
}


#### Static linux build
#LIBS += -Wl,-Bstatic -ltoxcore -ltoxav -lsodium -lvpx -lopus \
#      -lgstbase-0.10 -lgstreamer-0.10 -lgmodule-2.0 -lgstaudio-0.10 -lxml2 \
#       -lX11-xcb -lXi -lxcb-render-util -lxcb-glx -lxcb-render -ldbus-1 \
#    -lxcb -lXau -lXdmcp -lxcb-image -lxcb-icccm -lxcb-sync -lxcb-xfixes -lxcb-shm -lxcb-randr -lxcb-shape \
#    -lxcb-keysyms -lxcb-xkb -lfontconfig -lfreetype -lXrender -lXext -lX11 \
#   -lpng -lz -licui18n -licuuc -licudata -lm -lgthread-2.0 \
#     -pthread -lrt -lGL -lpthread -Wl,-Bdynamic -ldl -lc
#QMAKE_CXXFLAGS += -Os -flto -static-libstdc++ -static-libgcc

HEADERS  += src/widget/form/addfriendform.h \
    src/widget/form/chatform.h \
    src/widget/form/groupchatform.h \
    src/widget/form/settingswidget.h \
    src/widget/form/settings/genericsettings.h \
    src/widget/form/settings/generalform.h \
    src/widget/form/settings/identityform.h \
    src/widget/form/settings/privacyform.h \
    src/widget/form/settings/avform.h \
    src/widget/form/filesform.h \
    src/widget/tool/chattextedit.h \
    src/widget/tool/friendrequestdialog.h \
    src/widget/friendwidget.h \
    src/widget/groupwidget.h \
    src/widget/widget.h \
    src/friend.h \
    src/group.h \
    src/grouplist.h \
    src/misc/settings.h \
    src/core.h \
    src/friendlist.h \
    src/misc/cdata.h \
    src/misc/cstring.h \
    src/widget/camera.h \
    src/widget/netcamview.h \
    src/misc/smileypack.h \
    src/widget/emoticonswidget.h \
    src/misc/style.h \
    src/widget/adjustingscrollarea.h \
    src/widget/croppinglabel.h \
    src/widget/friendlistwidget.h \
    src/widget/genericchatroomwidget.h \
    src/widget/form/genericchatform.h \
    src/widget/tool/chatactions/chataction.h \
    src/widget/chatareawidget.h \
    src/filetransferinstance.h \
    src/corestructs.h \
    src/coredefines.h \
    src/coreav.h \
    src/widget/tool/chatactions/messageaction.h \
    src/widget/tool/chatactions/filetransferaction.h \
    src/widget/tool/chatactions/systemmessageaction.h \
    src/widget/tool/chatactions/actionaction.h \
    src/widget/maskablepixmapwidget.h \
    src/videosource.h \
    src/cameraworker.h \
    src/widget/videosurface.h \
    src/widget/form/loadhistorydialog.h \
    src/historykeeper.h \
    src/misc/db/genericddinterface.h \
    src/misc/db/plaindb.h \
    src/misc/db/encrypteddb.h

SOURCES += \
    src/widget/form/addfriendform.cpp \
    src/widget/form/chatform.cpp \
    src/widget/form/groupchatform.cpp \
    src/widget/form/settingswidget.cpp \
    src/widget/form/settings/generalform.cpp \
    src/widget/form/settings/identityform.cpp \
    src/widget/form/settings/privacyform.cpp \
    src/widget/form/settings/avform.cpp \
    src/widget/form/filesform.cpp \
    src/widget/tool/chattextedit.cpp \
    src/widget/tool/friendrequestdialog.cpp \
    src/widget/friendwidget.cpp \
    src/widget/groupwidget.cpp \
    src/widget/widget.cpp \
    src/core.cpp \
    src/friend.cpp \
    src/friendlist.cpp \
    src/group.cpp \
    src/grouplist.cpp \
    src/main.cpp \
    src/misc/settings.cpp \
    src/misc/cdata.cpp \
    src/misc/cstring.cpp \
    src/widget/camera.cpp \
    src/widget/netcamview.cpp \
    src/misc/smileypack.cpp \
    src/widget/emoticonswidget.cpp \
    src/misc/style.cpp \
    src/widget/adjustingscrollarea.cpp \
    src/widget/croppinglabel.cpp \
    src/widget/friendlistwidget.cpp \
    src/coreav.cpp \
    src/widget/genericchatroomwidget.cpp \
    src/widget/form/genericchatform.cpp \
    src/widget/tool/chatactions/chataction.cpp \
    src/widget/chatareawidget.cpp \
    src/filetransferinstance.cpp \
    src/corestructs.cpp \
    src/widget/tool/chatactions/messageaction.cpp \
    src/widget/tool/chatactions/filetransferaction.cpp \
    src/widget/tool/chatactions/systemmessageaction.cpp \
    src/widget/tool/chatactions/actionaction.cpp \
    src/widget/maskablepixmapwidget.cpp \
    src/cameraworker.cpp \
    src/widget/videosurface.cpp \
    src/widget/form/loadhistorydialog.cpp \
    src/historykeeper.cpp \
    src/misc/db/genericddinterface.cpp \
    src/misc/db/plaindb.cpp \
    src/misc/db/encrypteddb.cpp<|MERGE_RESOLUTION|>--- conflicted
+++ resolved
@@ -71,19 +71,11 @@
 	    LIBS += -Wl,-Bdynamic -ltbb -lv4l1 -lv4l2 -lgnutls -lrtmp -lgnutls -lavformat -lavcodec -lavutil -lavfilter -lswscale -lusb-1.0
 
         } else {
-<<<<<<< HEAD
-            LIBS += -L$$PWD/libs/lib/ -ltoxcore -ltoxencryptsave -ltoxav -lvpx -lopenal -lopencv_core -lopencv_highgui -lopencv_imgproc
-        }
-
-        contains(JENKINS, YES) {
-            LIBS = ./libs/lib/libtoxav.a ./libs/lib/libtoxencryptsave.a ./libs/lib/libvpx.a ./libs/lib/libopus.a ./libs/lib/libtoxcore.a ./libs/lib/libsodium.a -lopencv_core -lopencv_highgui -lopenal
-=======
             LIBS += -L$$PWD/libs/lib/ -ltoxcore -ltoxav -ltoxencryptsave -lvpx -lopenal -lopencv_core -lopencv_highgui -lopencv_imgproc
         }
 
         contains(JENKINS, YES) {
-            LIBS = ./libs/lib/libtoxav.a ./libs/lib/libvpx.a ./libs/lib/libopus.a ./libs/lib/libtoxcore.a ./libs/lib/libsodium.a ./libs/lib/libtoxencryptsave.a -lopencv_core -lopencv_highgui -lopenal
->>>>>>> 18d1ee9f
+            LIBS = ./libs/lib/libsodium.a ./libs/lib/libtoxcore.a ./libs/lib/libtoxav.a ./libs/lib/libtoxencryptsave.a ./libs/lib/libvpx.a ./libs/lib/libopus.a -lopencv_core -lopencv_highgui -lopenal
         }
     }
 }

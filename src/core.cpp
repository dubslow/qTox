--- conflicted
+++ resolved
@@ -1189,8 +1189,7 @@
         return;
     }
 
-<<<<<<< HEAD
-    qDebug() << "Core: Saving";
+    qDebug() << "Core: writing tox_save to " << path;
 
     uint32_t fileSize;
     if (Settings::getInstance().getEncryptTox())
@@ -1198,10 +1197,6 @@
     else
         fileSize = tox_size(tox);
 
-=======
-    qDebug() << "Core: writing tox_save to " << path;
-    uint32_t fileSize = tox_size(tox);
->>>>>>> a8ca4aea
     if (fileSize > 0 && fileSize <= INT32_MAX) {
         uint8_t *data = new uint8_t[fileSize];
 

/*
    Copyright (C) 2014 by Project Tox <https://tox.im>

    This file is part of qTox, a Qt-based graphical interface for Tox.

    This program is libre software: you can redistribute it and/or modify
    it under the terms of the GNU General Public License as published by
    the Free Software Foundation, either version 3 of the License, or
    (at your option) any later version.
    This program is distributed in the hope that it will be useful,
    but WITHOUT ANY WARRANTY; without even the implied warranty of
    MERCHANTABILITY or FITNESS FOR A PARTICULAR PURPOSE.

    See the COPYING file for more details.
*/

#include "genericchatform.h"
#include "ui_mainwindow.h"

#include <QFileDialog>
#include <QHBoxLayout>
#include <QDebug>

#include "src/misc/smileypack.h"
#include "src/widget/emoticonswidget.h"
#include "src/misc/style.h"
#include "src/widget/widget.h"
#include "src/misc/settings.h"
#include "src/widget/tool/chattextedit.h"
#include "src/widget/maskablepixmapwidget.h"
#include "src/core.h"
#include "src/grouplist.h"
#include "src/group.h"
#include "src/friendlist.h"
#include "src/friend.h"
#include "src/chatlog/chatlog.h"
#include "src/chatlog/content/timestamp.h"

GenericChatForm::GenericChatForm(QWidget *parent)
  : QWidget(parent)
  , audioInputFlag(false)
  , audioOutputFlag(false)
{
    curRow = 0;

    headWidget = new QWidget();

    nameLabel = new CroppingLabel();
    nameLabel->setObjectName("nameLabel");
    nameLabel->setMinimumHeight(Style::getFont(Style::Medium).pixelSize());
    nameLabel->setEditable(true);

    avatar = new MaskablePixmapWidget(this, QSize(40,40), ":/img/avatar_mask.png");
    QHBoxLayout *headLayout = new QHBoxLayout(),
            *mainFootLayout = new QHBoxLayout();
    
    QVBoxLayout *mainLayout = new QVBoxLayout(),
<<<<<<< HEAD
            *footButtonsSmall = new QVBoxLayout(),
            *volMicLayout = new QVBoxLayout();
    headTextLayout = new QVBoxLayout();
=======
                *footButtonsSmall = new QVBoxLayout(),
                *micButtonsLayout = new QVBoxLayout();

    QGridLayout *buttonsLayout = new QGridLayout();
    
    headTextLayout = new QVBoxLayout();    
>>>>>>> 5bd3cd04

    chatWidget = new ChatLog(this);
    chatWidget->setBusyNotification(ChatMessage::createBusyNotification());

    msgEdit = new ChatTextEdit();

    sendButton = new QPushButton();
    sendButton->setToolTip(tr("Send message"));
    emoteButton = new QPushButton();
    emoteButton->setToolTip(tr("Smileys"));

    // Setting the sizes in the CSS doesn't work (glitch with high DPIs)
    fileButton = new QPushButton();
    fileButton->setToolTip(tr("Send file(s)"));
    callButton = new QPushButton();
    callButton->setFixedSize(50,40);
    callButton->setToolTip(tr("Audio call: RED means you're on a call"));
    videoButton = new QPushButton();
    videoButton->setFixedSize(50,40);
    videoButton->setToolTip(tr("Video call: RED means you're on a call"));
    volButton = new QPushButton();
    //volButton->setFixedSize(25,20);
    volButton->setToolTip(tr("Toggle speakers volume: RED is OFF"));
    micButton = new QPushButton();
    // micButton->setFixedSize(25,20);
    micButton->setToolTip(tr("Toggle microphone: RED is OFF"));

    footButtonsSmall->setSpacing(2);

    msgEdit->setStyleSheet(Style::getStylesheet(":/ui/msgEdit/msgEdit.css"));
    msgEdit->setFixedHeight(50);
    msgEdit->setFrameStyle(QFrame::NoFrame);

    sendButton->setStyleSheet(Style::getStylesheet(":/ui/sendButton/sendButton.css"));
    fileButton->setStyleSheet(Style::getStylesheet(":/ui/fileButton/fileButton.css"));
    emoteButton->setStyleSheet(Style::getStylesheet(":/ui/emoteButton/emoteButton.css"));

    callButton->setObjectName("green");
    callButton->setStyleSheet(Style::getStylesheet(":/ui/callButton/callButton.css"));

    videoButton->setObjectName("green");
    videoButton->setStyleSheet(Style::getStylesheet(":/ui/videoButton/videoButton.css"));

    QString volButtonStylesheet = Style::getStylesheet(":/ui/volButton/volButton.css");
    volButton->setObjectName("green");
    volButton->setStyleSheet(volButtonStylesheet);

    QString micButtonStylesheet = Style::getStylesheet(":/ui/micButton/micButton.css");
    micButton->setObjectName("green");
    micButton->setStyleSheet(micButtonStylesheet);

    setLayout(mainLayout);
    mainLayout->addWidget(chatWidget);
    mainLayout->addLayout(mainFootLayout);
    mainLayout->setMargin(0);

    footButtonsSmall->addWidget(emoteButton);
    footButtonsSmall->addWidget(fileButton);

    mainFootLayout->addWidget(msgEdit);
    mainFootLayout->addLayout(footButtonsSmall);
    mainFootLayout->addSpacing(5);
    mainFootLayout->addWidget(sendButton);
    mainFootLayout->setSpacing(0);
    
    headTextLayout->addStretch();    
    headTextLayout->addWidget(nameLabel);
<<<<<<< HEAD

    volMicLayout->addWidget(micButton, Qt::AlignTop);
    volMicLayout->addSpacing(2);
    volMicLayout->addWidget(volButton, Qt::AlignBottom);

    headWidget->setLayout(headLayout);
    headLayout->addWidget(avatar);
=======
    headTextLayout->addStretch();
    
    micButtonsLayout->setSpacing(0);
    micButtonsLayout->addWidget(micButton, Qt::AlignTop | Qt::AlignRight);
    micButtonsLayout->addSpacing(4);
    micButtonsLayout->addWidget(volButton, Qt::AlignTop | Qt::AlignRight);
    
    buttonsLayout->addLayout(micButtonsLayout, 0, 0, 2, 1, Qt::AlignTop | Qt::AlignRight);
    buttonsLayout->addWidget(callButton, 0, 1, 2, 1, Qt::AlignTop);
    buttonsLayout->addWidget(videoButton, 0, 2, 2, 1, Qt::AlignTop);
    buttonsLayout->setVerticalSpacing(0);
    buttonsLayout->setHorizontalSpacing(4);
        
    headLayout->addWidget(avatar, Qt::AlignTop | Qt::AlignLeft);
>>>>>>> 5bd3cd04
    headLayout->addSpacing(5);
    headLayout->addLayout(headTextLayout,  Qt::AlignTop | Qt::AlignAbsolute);
    headLayout->addLayout(buttonsLayout, Qt::AlignTop | Qt::AlignRight);

    headWidget->setLayout(headLayout);
    
    //Fix for incorrect layouts on OS X as per
    //https://bugreports.qt-project.org/browse/QTBUG-14591
    sendButton->setAttribute(Qt::WA_LayoutUsesWidgetRect);
    fileButton->setAttribute(Qt::WA_LayoutUsesWidgetRect);
    emoteButton->setAttribute(Qt::WA_LayoutUsesWidgetRect);
    micButton->setAttribute(Qt::WA_LayoutUsesWidgetRect);
    volButton->setAttribute(Qt::WA_LayoutUsesWidgetRect);
    callButton->setAttribute(Qt::WA_LayoutUsesWidgetRect);
    videoButton->setAttribute(Qt::WA_LayoutUsesWidgetRect);

    menu.addActions(chatWidget->actions());
    menu.addSeparator();
    menu.addAction(QIcon::fromTheme("document-save"), tr("Save chat log"), this, SLOT(onSaveLogClicked()));
    menu.addAction(QIcon::fromTheme("edit-clear"), tr("Clear displayed messages"), this, SLOT(clearChatArea(bool)));
    menu.addSeparator();

    connect(emoteButton, &QPushButton::clicked, this, &GenericChatForm::onEmoteButtonClicked);
    connect(chatWidget, &ChatLog::customContextMenuRequested, this, &GenericChatForm::onChatContextMenuRequested);

    chatWidget->setStyleSheet(Style::getStylesheet(":/ui/chatArea/chatArea.css"));
    headWidget->setStyleSheet(Style::getStylesheet(":/ui/chatArea/chatHead.css"));
}

bool GenericChatForm::isEmpty()
{
    return chatWidget->isEmpty();
}

ChatLog *GenericChatForm::getChatLog() const
{
    return chatWidget;
}

void GenericChatForm::setName(const QString &newName)
{
    nameLabel->setText(newName);
    nameLabel->setToolTip(newName); // for overlength names
}

void GenericChatForm::show(Ui::MainWindow &ui)
{
    ui.mainContent->layout()->addWidget(this);
    ui.mainHead->layout()->addWidget(headWidget);
    headWidget->show();
    QWidget::show();
}

void GenericChatForm::onChatContextMenuRequested(QPoint pos)
{
    QWidget* sender = (QWidget*)QObject::sender();
    pos = sender->mapToGlobal(pos);

    //copy action
    menu.actions().first()->setEnabled(chatWidget->hasTextToBeCopied());

    menu.exec(pos);
}

ChatMessage::Ptr GenericChatForm::addMessage(const ToxID& author, const QString &message, bool isAction,
                                             const QDateTime &datetime, bool isSent)
{
    QString authorStr = author.isMine() ? Core::getInstance()->getUsername() : resolveToxID(author);

    ChatMessage::Ptr msg;
    if(isAction)
    {
        msg = ChatMessage::createChatMessage(authorStr, message, true, false, false);
    }
    else
    {
        msg = ChatMessage::createChatMessage(authorStr, message, false, false, author.isMine());
        if(author == previousId)
            msg->hideSender();
    }

    insertChatMessage(msg);

    if(isSent)
        msg->markAsSent(datetime);

    previousId = author;

    return msg;
}

ChatMessage::Ptr GenericChatForm::addSelfMessage(const QString &message, bool isAction, const QDateTime &datetime, bool isSent)
{
    return addMessage(Core::getInstance()->getSelfId(), message, isAction, datetime, isSent);
}

void GenericChatForm::addAlertMessage(const ToxID &author, QString message, QDateTime datetime)
{
    QString authorStr = resolveToxID(author);
    ChatMessage::Ptr msg = ChatMessage::createChatMessage(authorStr, message, false, true, author.isMine(), datetime);
    insertChatMessage(msg);

    if(author == previousId)
        msg->hideSender();

    previousId = author;
}

void GenericChatForm::onEmoteButtonClicked()
{
    // don't show the smiley selection widget if there are no smileys available
    if (SmileyPack::getInstance().getEmoticons().empty())
        return;

    EmoticonsWidget widget;
    connect(&widget, SIGNAL(insertEmoticon(QString)), this, SLOT(onEmoteInsertRequested(QString)));

    QWidget* sender = qobject_cast<QWidget*>(QObject::sender());
    if (sender)
    {
        QPoint pos = -QPoint(widget.sizeHint().width() / 2, widget.sizeHint().height()) - QPoint(0, 10);
        widget.exec(sender->mapToGlobal(pos));
    }
}

void GenericChatForm::onEmoteInsertRequested(QString str)
{
    // insert the emoticon
    QWidget* sender = qobject_cast<QWidget*>(QObject::sender());
    if (sender)
        msgEdit->insertPlainText(str);

    msgEdit->setFocus(); // refocus so that we can continue typing
}

void GenericChatForm::onSaveLogClicked()
{
    QString path = QFileDialog::getSaveFileName(0, tr("Save chat log"));
    if (path.isEmpty())
        return;

    QFile file(path);
    if (!file.open(QIODevice::WriteOnly | QIODevice::Text))
        return;

    QString plainText;
    auto lines = chatWidget->getLines();
    for(ChatLine::Ptr l : lines)
    {
        Timestamp* rightCol = dynamic_cast<Timestamp*>(l->getContent(2));
        ChatLineContent* middleCol = l->getContent(1);
        ChatLineContent* leftCol = l->getContent(0);

        QString timestamp = (!rightCol || rightCol->getTime().isNull()) ? tr("Not sent") : rightCol->getText();
        QString nick = leftCol->getText();
        QString msg = middleCol->getText();

        plainText += QString("[%2] %1\n%3\n\n").arg(nick, timestamp, msg);
    }

    file.write(plainText.toUtf8());
    file.close();
}

void GenericChatForm::onCopyLogClicked()
{
    chatWidget->copySelectedText();
}

void GenericChatForm::focusInput()
{
    msgEdit->setFocus();
}

void GenericChatForm::addSystemInfoMessage(const QString &message, ChatMessage::SystemMessageType type, const QDateTime &datetime)
{
    previousId.clear();
    insertChatMessage(ChatMessage::createChatInfoMessage(message, type, datetime));
}

void GenericChatForm::clearChatArea(bool notinform)
{
    chatWidget->clear();
    previousId = ToxID();

    if (!notinform)
        addSystemInfoMessage(tr("Cleared"), ChatMessage::INFO, QDateTime::currentDateTime());

    earliestMessage = QDateTime(); //null

    emit chatAreaCleared();
}

void GenericChatForm::onSelectAllClicked()
{
    chatWidget->selectAll();
}

QString GenericChatForm::resolveToxID(const ToxID &id)
{
    Friend *f = FriendList::findFriend(id);
    if (f)
    {
        return f->getDisplayedName();
    } else {
        for (auto it : GroupList::getAllGroups())
        {
            QString res = it->resolveToxID(id);
            if (res.size())
                return res;
        }
    }

    return QString();
}

void GenericChatForm::insertChatMessage(ChatMessage::Ptr msg)
{
    chatWidget->insertChatlineAtBottom(std::dynamic_pointer_cast<ChatLine>(msg));
}<|MERGE_RESOLUTION|>--- conflicted
+++ resolved
@@ -55,18 +55,12 @@
             *mainFootLayout = new QHBoxLayout();
     
     QVBoxLayout *mainLayout = new QVBoxLayout(),
-<<<<<<< HEAD
-            *footButtonsSmall = new QVBoxLayout(),
-            *volMicLayout = new QVBoxLayout();
-    headTextLayout = new QVBoxLayout();
-=======
                 *footButtonsSmall = new QVBoxLayout(),
                 *micButtonsLayout = new QVBoxLayout();
 
     QGridLayout *buttonsLayout = new QGridLayout();
     
     headTextLayout = new QVBoxLayout();    
->>>>>>> 5bd3cd04
 
     chatWidget = new ChatLog(this);
     chatWidget->setBusyNotification(ChatMessage::createBusyNotification());
@@ -134,15 +128,6 @@
     
     headTextLayout->addStretch();    
     headTextLayout->addWidget(nameLabel);
-<<<<<<< HEAD
-
-    volMicLayout->addWidget(micButton, Qt::AlignTop);
-    volMicLayout->addSpacing(2);
-    volMicLayout->addWidget(volButton, Qt::AlignBottom);
-
-    headWidget->setLayout(headLayout);
-    headLayout->addWidget(avatar);
-=======
     headTextLayout->addStretch();
     
     micButtonsLayout->setSpacing(0);
@@ -157,7 +142,6 @@
     buttonsLayout->setHorizontalSpacing(4);
         
     headLayout->addWidget(avatar, Qt::AlignTop | Qt::AlignLeft);
->>>>>>> 5bd3cd04
     headLayout->addSpacing(5);
     headLayout->addLayout(headTextLayout,  Qt::AlignTop | Qt::AlignAbsolute);
     headLayout->addLayout(buttonsLayout, Qt::AlignTop | Qt::AlignRight);

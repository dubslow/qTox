/*
    Copyright (C) 2014 by Project Tox <https://tox.im>

    This file is part of qTox, a Qt-based graphical interface for Tox.

    This program is libre software: you can redistribute it and/or modify
    it under the terms of the GNU General Public License as published by
    the Free Software Foundation, either version 3 of the License, or
    (at your option) any later version.
    This program is distributed in the hope that it will be useful,
    but WITHOUT ANY WARRANTY; without even the implied warranty of
    MERCHANTABILITY or FITNESS FOR A PARTICULAR PURPOSE.

    See the COPYING file for more details.
*/

#include "settingswidget.h"
#include "widget/widget.h"
#include "ui_mainwindow.h"
#include "widget/camera.h"
#include "widget/form/settings/generalform.h"
#include "widget/form/settings/identityform.h"
#include "widget/form/settings/privacyform.h"
#include "widget/form/settings/avform.h"
#include <QTabBar>
#include <QStackedWidget>

SettingsWidget::SettingsWidget(Camera* cam, QWidget* parent)
    : QWidget(parent)
{
<<<<<<< HEAD
    generalForm  = new GeneralForm();
    identityForm = new IdentityForm();
    privacyForm  = new PrivacyForm();
    avForm       = new AVForm(cam);

    main = new QWidget();
    body = new QWidget();
    head = new QWidget();
    foot = new QWidget();
    
    head->setLayout(new QVBoxLayout());
    body->setLayout(new QVBoxLayout());
    
    prepButtons();    
    foot->setLayout(iconsLayout);
    mainLayout = new QVBoxLayout();
    mainLayout->addWidget(body);
    mainLayout->addWidget(foot);
    // something something foot size
    main->setLayout(mainLayout);
    
    connect(generalButton,  &QPushButton::clicked, this, &SettingsWidget::onGeneralClicked);
    connect(identityButton, &QPushButton::clicked, this, &SettingsWidget::onIdentityClicked);
    connect(privacyButton,  &QPushButton::clicked, this, &SettingsWidget::onPrivacyClicked);
    connect(avButton,  &QPushButton::clicked, this, &SettingsWidget::onAVClicked);
    
    active = generalForm;
}
=======
    body = new QWidget(this);
    QVBoxLayout *bodyLayout = new QVBoxLayout();
    body->setLayout(bodyLayout);
>>>>>>> 35aeca5d

    head = new QWidget(this);
    QHBoxLayout *headLayout = new QHBoxLayout();
    head->setLayout(headLayout);

    imgLabel = new QLabel();
    headLayout->addWidget(imgLabel);

    nameLabel = new QLabel();
    QFont bold;
    bold.setBold(true);
    nameLabel->setFont(bold);
    headLayout->addWidget(nameLabel);
    headLayout->addStretch(1);

    settingsWidgets = new QStackedWidget;
    bodyLayout->addWidget(settingsWidgets);

    tabBar = new QTabBar;
    bodyLayout->addWidget(tabBar);

    GeneralForm *gfrm = new GeneralForm;
    ifrm = new IdentityForm;
    PrivacyForm *pfrm = new PrivacyForm;
    AVForm *avfrm = new AVForm(cam);

    GenericForm *cfgForms[] = {gfrm, ifrm, pfrm, avfrm};
    for (auto cfgForm : cfgForms)
    {
        tabBar->addTab(cfgForm->getFormIcon(), "");
        settingsWidgets->addWidget(cfgForm);
    }
    tabBar->setIconSize(QSize(20, 20));
    tabBar->setShape(QTabBar::RoundedSouth);

    connect(tabBar, SIGNAL(currentChanged(int)), this, SLOT(onTabChanged(int)));
}

SettingsWidget::~SettingsWidget()
{
}

void SettingsWidget::show(Ui::MainWindow& ui)
{
    ui.mainContent->layout()->addWidget(body);
    ui.mainHead->layout()->addWidget(head);
    body->show();
    head->show();
    onTabChanged(tabBar->currentIndex());
}

void SettingsWidget::onTabChanged(int index)
{
    this->settingsWidgets->setCurrentIndex(index);
    GenericForm *currentWidget = static_cast<GenericForm*>(this->settingsWidgets->widget(index));
    currentWidget->updateContent();
    nameLabel->setText(currentWidget->getFormName());
    imgLabel->setPixmap(currentWidget->getFormIcon().scaledToHeight(40, Qt::SmoothTransformation));
}<|MERGE_RESOLUTION|>--- conflicted
+++ resolved
@@ -28,40 +28,9 @@
 SettingsWidget::SettingsWidget(Camera* cam, QWidget* parent)
     : QWidget(parent)
 {
-<<<<<<< HEAD
-    generalForm  = new GeneralForm();
-    identityForm = new IdentityForm();
-    privacyForm  = new PrivacyForm();
-    avForm       = new AVForm(cam);
-
-    main = new QWidget();
-    body = new QWidget();
-    head = new QWidget();
-    foot = new QWidget();
-    
-    head->setLayout(new QVBoxLayout());
-    body->setLayout(new QVBoxLayout());
-    
-    prepButtons();    
-    foot->setLayout(iconsLayout);
-    mainLayout = new QVBoxLayout();
-    mainLayout->addWidget(body);
-    mainLayout->addWidget(foot);
-    // something something foot size
-    main->setLayout(mainLayout);
-    
-    connect(generalButton,  &QPushButton::clicked, this, &SettingsWidget::onGeneralClicked);
-    connect(identityButton, &QPushButton::clicked, this, &SettingsWidget::onIdentityClicked);
-    connect(privacyButton,  &QPushButton::clicked, this, &SettingsWidget::onPrivacyClicked);
-    connect(avButton,  &QPushButton::clicked, this, &SettingsWidget::onAVClicked);
-    
-    active = generalForm;
-}
-=======
     body = new QWidget(this);
     QVBoxLayout *bodyLayout = new QVBoxLayout();
     body->setLayout(bodyLayout);
->>>>>>> 35aeca5d
 
     head = new QWidget(this);
     QHBoxLayout *headLayout = new QHBoxLayout();

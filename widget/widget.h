--- conflicted
+++ resolved
@@ -92,11 +92,8 @@
     void removeFriend(int friendId);
     void copyFriendIdToClipboard(int friendId);
     void removeGroup(int groupId);
-<<<<<<< HEAD
     void onStatusImgClicked();
-=======
     void splitterMoved(int pos, int index);
->>>>>>> 16df8e55
 
 protected slots:
     void moveWindow(QMouseEvent *e);
